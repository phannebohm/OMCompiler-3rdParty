/*
    Copyright (c) 2007-2010 iMatix Corporation

    This file is part of 0MQ.

    0MQ is free software; you can redistribute it and/or modify it under
    the terms of the GNU Lesser General Public License as published by
    the Free Software Foundation; either version 3 of the License, or
    (at your option) any later version.

    0MQ is distributed in the hope that it will be useful,
    but WITHOUT ANY WARRANTY; without even the implied warranty of
    MERCHANTABILITY or FITNESS FOR A PARTICULAR PURPOSE.  See the
    GNU Lesser General Public License for more details.

    You should have received a copy of the GNU Lesser General Public License
    along with this program.  If not, see <http://www.gnu.org/licenses/>.
*/

#include <new>
#include <string>
#include <algorithm>

#include "../include/zmq.h"

#include "platform.hpp"

#if defined ZMQ_HAVE_WINDOWS
#include "windows.hpp"
#if defined _MSC_VER
#include <intrin.h>
#endif
#else
#include <unistd.h>
#endif

#include "socket_base.hpp"
#include "zmq_listener.hpp"
#include "zmq_connecter.hpp"
#include "io_thread.hpp"
#include "connect_session.hpp"
#include "config.hpp"
#include "clock.hpp"
#include "pipe.hpp"
#include "err.hpp"
#include "ctx.hpp"
#include "platform.hpp"
#include "likely.hpp"
#include "pair.hpp"
#include "pub.hpp"
#include "sub.hpp"
#include "req.hpp"
#include "rep.hpp"
#include "pull.hpp"
#include "push.hpp"
#include "xreq.hpp"
#include "xrep.hpp"
#include "uuid.hpp"

zmq::socket_base_t *zmq::socket_base_t::create (int type_, class ctx_t *parent_,
    uint32_t tid_)
{
    socket_base_t *s = NULL;
    switch (type_) {

    case ZMQ_PAIR:
        s = new (std::nothrow) pair_t (parent_, tid_);
        break;
    case ZMQ_PUB:
        s = new (std::nothrow) pub_t (parent_, tid_);
        break;
    case ZMQ_SUB:
        s = new (std::nothrow) sub_t (parent_, tid_);
        break;
    case ZMQ_REQ:
        s = new (std::nothrow) req_t (parent_, tid_);
        break;
    case ZMQ_REP:
        s = new (std::nothrow) rep_t (parent_, tid_);
        break;
    case ZMQ_XREQ:
        s = new (std::nothrow) xreq_t (parent_, tid_);
        break;
    case ZMQ_XREP:
        s = new (std::nothrow) xrep_t (parent_, tid_);
        break;     
    case ZMQ_PULL:
        s = new (std::nothrow) pull_t (parent_, tid_);
        break;
    case ZMQ_PUSH:
        s = new (std::nothrow) push_t (parent_, tid_);
        break;
    default:
        errno = EINVAL;
        return NULL;
    }
    zmq_assert (s);
    return s;
}

zmq::socket_base_t::socket_base_t (ctx_t *parent_, uint32_t tid_) :
    own_t (parent_, tid_),
    ctx_terminated (false),
    destroyed (false),
    last_tsc (0),
    ticks (0),
    rcvmore (false)
{
}

zmq::socket_base_t::~socket_base_t ()
{
    zmq_assert (destroyed);

    //  Check whether there are no session leaks.
    sessions_sync.lock ();
    zmq_assert (sessions.empty ());
    sessions_sync.unlock ();
}

zmq::mailbox_t *zmq::socket_base_t::get_mailbox ()
{
    return &mailbox;
}

void zmq::socket_base_t::stop ()
{
    //  Called by ctx when it is terminated (zmq_term).
    //  'stop' command is sent from the threads that called zmq_term to
    //  the thread owning the socket. This way, blocking call in the
    //  owner thread can be interrupted.
    send_stop ();
}

int zmq::socket_base_t::check_protocol (const std::string &protocol_)
{
    //  First check out whether the protcol is something we are aware of.
    if (protocol_ != "inproc" && protocol_ != "ipc" && protocol_ != "tcp" &&
          protocol_ != "pgm" && protocol_ != "epgm" && protocol_ != "sys") {
        errno = EPROTONOSUPPORT;
        return -1;
    }

    //  If 0MQ is not compiled with OpenPGM, pgm and epgm transports
    //  are not avaialble.
#if !defined ZMQ_HAVE_OPENPGM
    if (protocol_ == "pgm" || protocol_ == "epgm") {
        errno = EPROTONOSUPPORT;
        return -1;
    }
#endif

    //  IPC transport is not available on Windows and OpenVMS.
#if defined ZMQ_HAVE_WINDOWS || defined ZMQ_HAVE_OPENVMS
    if (protocol_ == "ipc") {
        //  Unknown protocol.
        errno = EPROTONOSUPPORT;
        return -1;
    }
#endif

    //  Check whether socket type and transport protocol match.
    //  Specifically, multicast protocols can't be combined with
    //  bi-directional messaging patterns (socket types).
    if ((protocol_ == "pgm" || protocol_ == "epgm") &&
          options.requires_in && options.requires_out) {
        errno = ENOCOMPATPROTO;
        return -1;
    }

    //  Protocol is available.
    return 0;
}

void zmq::socket_base_t::attach_pipes (class reader_t *inpipe_,
    class writer_t *outpipe_, const blob_t &peer_identity_)
{
    // If the peer haven't specified it's identity, let's generate one.
    if (peer_identity_.size ()) {
        xattach_pipes (inpipe_, outpipe_, peer_identity_);
    }
    else {
        blob_t identity (1, 0);
        identity.append (uuid_t ().to_blob (), uuid_t::uuid_blob_len);
        xattach_pipes (inpipe_, outpipe_, identity);
    }
}

int zmq::socket_base_t::setsockopt (int option_, const void *optval_,
    size_t optvallen_)
{
    if (unlikely (ctx_terminated)) {
        errno = ETERM;
        return -1;
    }

    //  First, check whether specific socket type overloads the option.
    int rc = xsetsockopt (option_, optval_, optvallen_);
    if (rc == 0 || errno != EINVAL)
        return rc;

    //  If the socket type doesn't support the option, pass it to
    //  the generic option parser.
    return options.setsockopt (option_, optval_, optvallen_);
}

int zmq::socket_base_t::getsockopt (int option_, void *optval_,
    size_t *optvallen_)
{
    if (unlikely (ctx_terminated)) {
        errno = ETERM;
        return -1;
    }

    if (option_ == ZMQ_RCVMORE) {
        if (*optvallen_ < sizeof (int64_t)) {
            errno = EINVAL;
            return -1;
        }
        *((int64_t*) optval_) = rcvmore ? 1 : 0;
        *optvallen_ = sizeof (int64_t);
        return 0;
    }

    if (option_ == ZMQ_FD) {
        if (*optvallen_ < sizeof (fd_t)) {
            errno = EINVAL;
            return -1;
        }
        *((fd_t*) optval_) = mailbox.get_fd ();
        *optvallen_ = sizeof (fd_t);
        return 0;
    }

    if (option_ == ZMQ_EVENTS) {
        if (*optvallen_ < sizeof (uint32_t)) {
            errno = EINVAL;
            return -1;
        }
        int rc = process_commands (false, false);
        if (rc != 0 && errno == EINTR)
            return -1;
        errno_assert (rc == 0);
        *((uint32_t*) optval_) = 0;
        if (has_out ())
            *((uint32_t*) optval_) |= ZMQ_POLLOUT;
        if (has_in ())
            *((uint32_t*) optval_) |= ZMQ_POLLIN;
        *optvallen_ = sizeof (uint32_t);
        return 0;
    }

    return options.getsockopt (option_, optval_, optvallen_);
}

int zmq::socket_base_t::bind (const char *addr_)
{
    if (unlikely (ctx_terminated)) {
        errno = ETERM;
        return -1;
    }

    //  Parse addr_ string.
    std::string protocol;
    std::string address;
    {
        std::string addr (addr_);
        std::string::size_type pos = addr.find ("://");
        if (pos == std::string::npos) {
            errno = EINVAL;
            return -1;
        }
        protocol = addr.substr (0, pos);
        address = addr.substr (pos + 3);
    }

    int rc = check_protocol (protocol);
    if (rc != 0)
        return -1;

    if (protocol == "inproc" || protocol == "sys")
        return register_endpoint (addr_, this);

    if (protocol == "tcp" || protocol == "ipc") {

        //  Choose I/O thread to run the listerner in.
        io_thread_t *io_thread = choose_io_thread (options.affinity);
        if (!io_thread) {
            errno = EMTHREAD;
            return -1;
        }

        //  Create and run the listener.
        zmq_listener_t *listener = new (std::nothrow) zmq_listener_t (
            io_thread, this, options);
        zmq_assert (listener);
        int rc = listener->set_address (protocol.c_str(), address.c_str ());
        if (rc != 0) {
            delete listener;
            return -1;
        }
        launch_child (listener);

        return 0;
    }

    if (protocol == "pgm" || protocol == "epgm") {

        //  For convenience's sake, bind can be used interchageable with
        //  connect for PGM and EPGM transports.
        return connect (addr_); 
    }

    zmq_assert (false);
    return -1;
}

int zmq::socket_base_t::connect (const char *addr_)
{
    if (unlikely (ctx_terminated)) {
        errno = ETERM;
        return -1;
    }

    //  Parse addr_ string.
    std::string protocol;
    std::string address;
    {
        std::string addr (addr_);
        std::string::size_type pos = addr.find ("://");
        if (pos == std::string::npos) {
            errno = EINVAL;
            return -1;
        }
        protocol = addr.substr (0, pos);
        address = addr.substr (pos + 3);
    }

    int rc = check_protocol (protocol);
    if (rc != 0)
        return -1;

    if (protocol == "inproc" || protocol == "sys") {

        //  TODO: inproc connect is specific with respect to creating pipes
        //  as there's no 'reconnect' functionality implemented. Once that
        //  is in place we should follow generic pipe creation algorithm.

        //  Find the peer socket.
        socket_base_t *peer = find_endpoint (addr_);
        if (!peer)
            return -1;

        reader_t *inpipe_reader = NULL;
        writer_t *inpipe_writer = NULL;
        reader_t *outpipe_reader = NULL;
        writer_t *outpipe_writer = NULL;
 
        //  Create inbound pipe, if required.
        if (options.requires_in)
            create_pipe (this, peer, options.hwm, options.swap,
                &inpipe_reader, &inpipe_writer);

        //  Create outbound pipe, if required.
        if (options.requires_out)
            create_pipe (peer, this, options.hwm, options.swap,
                &outpipe_reader, &outpipe_writer);

        //  Attach the pipes to this socket object.
        attach_pipes (inpipe_reader, outpipe_writer, blob_t ());

        //  Attach the pipes to the peer socket. Note that peer's seqnum
        //  was incremented in find_endpoint function. We don't need it
        //  increased here.
        send_bind (peer, outpipe_reader, inpipe_writer,
            options.identity, false);

        return 0;
    }

    //  Choose the I/O thread to run the session in.
    io_thread_t *io_thread = choose_io_thread (options.affinity);
    if (!io_thread) {
        errno = EMTHREAD;
        return -1;
    }

    //  Create session.
    connect_session_t *session = new (std::nothrow) connect_session_t (
        io_thread, this, options, protocol.c_str (), address.c_str ());
    zmq_assert (session);

    //  If 'immediate connect' feature is required, we'll create the pipes
    //  to the session straight away. Otherwise, they'll be created by the
    //  session once the connection is established.
    if (options.immediate_connect) {

        reader_t *inpipe_reader = NULL;
        writer_t *inpipe_writer = NULL;
        reader_t *outpipe_reader = NULL;
        writer_t *outpipe_writer = NULL;

        //  Create inbound pipe, if required.
        if (options.requires_in)
            create_pipe (this, session, options.hwm, options.swap,
                &inpipe_reader, &inpipe_writer);

        //  Create outbound pipe, if required.
        if (options.requires_out)
            create_pipe (session, this, options.hwm, options.swap,
                &outpipe_reader, &outpipe_writer);

        //  Attach the pipes to the socket object.
        attach_pipes (inpipe_reader, outpipe_writer, blob_t ());

        //  Attach the pipes to the session object.
        session->attach_pipes (outpipe_reader, inpipe_writer, blob_t ());
    }

    //  Activate the session. Make it a child of this socket.
    launch_child (session);

    return 0;
}

int zmq::socket_base_t::send (::zmq_msg_t *msg_, int flags_)
{
    if (unlikely (ctx_terminated)) {
        errno = ETERM;
        return -1;
    }

    //  Process pending commands, if any.
    int rc = process_commands (false, true);
    if (unlikely (rc != 0))
        return -1;

    //  At this point we impose the MORE flag on the message.
    if (flags_ & ZMQ_SNDMORE)
        msg_->flags |= ZMQ_MSG_MORE;

    //  Try to send the message.
    rc = xsend (msg_, flags_);
    if (rc == 0)
        return 0;

    //  In case of non-blocking send we'll simply propagate
    //  the error - including EAGAIN - upwards.
    if (flags_ & ZMQ_NOBLOCK)
        return -1;

    //  Oops, we couldn't send the message. Wait for the next
    //  command, process it and try to send the message again.
    while (rc != 0) {
        if (errno != EAGAIN)
            return -1;
        if (unlikely (process_commands (true, false) != 0))
            return -1;
        rc = xsend (msg_, flags_);
    }
    return 0;
}

int zmq::socket_base_t::recv (::zmq_msg_t *msg_, int flags_)
{
    if (unlikely (ctx_terminated)) {
        errno = ETERM;
        return -1;
    }

    //  Get the message.
    int rc = xrecv (msg_, flags_);
    int err = errno;

    //  Once every inbound_poll_rate messages check for signals and process
    //  incoming commands. This happens only if we are not polling altogether
    //  because there are messages available all the time. If poll occurs,
    //  ticks is set to zero and thus we avoid this code.
    //
    //  Note that 'recv' uses different command throttling algorithm (the one
    //  described above) from the one used by 'send'. This is because counting
    //  ticks is more efficient than doing RDTSC all the time.
    if (++ticks == inbound_poll_rate) {
        if (unlikely (process_commands (false, false) != 0))
            return -1;
        ticks = 0;
    }

    //  If we have the message, return immediately.
    if (rc == 0) {
        rcvmore = msg_->flags & ZMQ_MSG_MORE;
        if (rcvmore)
            msg_->flags &= ~ZMQ_MSG_MORE;
        return 0;
    }

    //  If we don't have the message, restore the original cause of the problem.
    errno = err;

    //  If the message cannot be fetched immediately, there are two scenarios.
    //  For non-blocking recv, commands are processed in case there's an
    //  activate_reader command already waiting int a command pipe.
    //  If it's not, return EAGAIN.
    if (flags_ & ZMQ_NOBLOCK) {
        if (errno != EAGAIN)
            return -1;
        if (unlikely (process_commands (false, false) != 0))
            return -1;
        ticks = 0;

        rc = xrecv (msg_, flags_);
        if (rc == 0) {
            rcvmore = msg_->flags & ZMQ_MSG_MORE;
            if (rcvmore)
                msg_->flags &= ~ZMQ_MSG_MORE;
        }
        return rc;
    }

    //  In blocking scenario, commands are processed over and over again until
    //  we are able to fetch a message.
    bool block = (ticks != 0);
    while (rc != 0) {
        if (errno != EAGAIN)
            return -1;
<<<<<<< HEAD
        if (unlikely (process_commands (true, false) != 0))
=======
        if (unlikely (!app_thread->process_commands (block, false))) {
            errno = ETERM;
>>>>>>> f7123de9
            return -1;
        rc = xrecv (msg_, flags_);
        ticks = 0;
        block = true;
    }

    rcvmore = msg_->flags & ZMQ_MSG_MORE;
    if (rcvmore)
        msg_->flags &= ~ZMQ_MSG_MORE;
    return 0;
}

int zmq::socket_base_t::close ()
{
    //  Start termination of associated I/O object hierarchy.
    terminate ();

    //  Ask context to zombify this socket. In other words, transfer
    //  the ownership of the socket from this application thread
    //  to the context which will take care of the rest of shutdown process.
    zombify_socket (this);

    return 0;
}

bool zmq::socket_base_t::has_in ()
{
    return xhas_in ();
}

bool zmq::socket_base_t::has_out ()
{
    return xhas_out ();
}

bool zmq::socket_base_t::register_session (const blob_t &name_,
    session_t *session_)
{
    sessions_sync.lock ();
    bool registered = sessions.insert (
        sessions_t::value_type (name_, session_)).second;
    sessions_sync.unlock ();
    return registered;
}

void zmq::socket_base_t::unregister_session (const blob_t &name_)
{
    sessions_sync.lock ();
    sessions_t::iterator it = sessions.find (name_);
    zmq_assert (it != sessions.end ());
    sessions.erase (it);
    sessions_sync.unlock ();
}

zmq::session_t *zmq::socket_base_t::find_session (const blob_t &name_)
{
    sessions_sync.lock ();
    sessions_t::iterator it = sessions.find (name_);
    if (it == sessions.end ()) {
        sessions_sync.unlock ();
        return NULL;
    }
    session_t *session = it->second;

    //  Prepare the session for subsequent attach command.
    session->inc_seqnum ();

    sessions_sync.unlock ();
    return session;    
}

bool zmq::socket_base_t::dezombify ()
{
    //  Process any commands from other threads/sockets that may be available
    //  at the moment. Ultimately, socket will be destroyed.
    process_commands (false, false);

    //  If the object was already marked as destroyed, finish the deallocation.
    if (destroyed) {
        own_t::process_destroy ();
        return true;
    }

    return false;
}

int zmq::socket_base_t::process_commands (bool block_, bool throttle_)
{
    int rc;
    command_t cmd;
    if (block_) {
        rc = mailbox.recv (&cmd, true);
        if (rc == -1 && errno == EINTR)
            return -1;
        errno_assert (rc == 0);
    }
    else {

        //  Get the CPU's tick counter. If 0, the counter is not available.
        uint64_t tsc = zmq::clock_t::rdtsc ();

        //  Optimised version of command processing - it doesn't have to check
        //  for incoming commands each time. It does so only if certain time
        //  elapsed since last command processing. Command delay varies
        //  depending on CPU speed: It's ~1ms on 3GHz CPU, ~2ms on 1.5GHz CPU
        //  etc. The optimisation makes sense only on platforms where getting
        //  a timestamp is a very cheap operation (tens of nanoseconds).
        if (tsc && throttle_) {

            //  Check whether TSC haven't jumped backwards (in case of migration
            //  between CPU cores) and whether certain time have elapsed since
            //  last command processing. If it didn't do nothing.
            if (tsc >= last_tsc && tsc - last_tsc <= max_command_delay)
                return 0;
            last_tsc = tsc;
        }

        //  Check whether there are any commands pending for this thread.
        rc = mailbox.recv (&cmd, false);
    }

    //  Process all the commands available at the moment.
    while (true) {
        if (rc == -1 && errno == EAGAIN)
            break;
        if (rc == -1 && errno == EINTR)
            return -1;
        errno_assert (rc == 0);
        cmd.destination->process_command (cmd);
        rc = mailbox.recv (&cmd, false);
     }

    if (ctx_terminated) {
        errno = ETERM;
        return -1;
    }

    return 0;
}

void zmq::socket_base_t::process_stop ()
{
    //  Here, someone have called zmq_term while the socket was still alive.
    //  We'll remember the fact so that any blocking call is interrupted and any
    //  further attempt to use the socket will return ETERM. The user is still
    //  responsible for calling zmq_close on the socket though!
    ctx_terminated = true;
}

void zmq::socket_base_t::process_bind (reader_t *in_pipe_, writer_t *out_pipe_,
    const blob_t &peer_identity_)
{
    attach_pipes (in_pipe_, out_pipe_, peer_identity_);
}

void zmq::socket_base_t::process_unplug ()
{
}

void zmq::socket_base_t::process_term (int linger_)
{
    //  Unregister all inproc endpoints associated with this socket.
    //  Doing this we make sure that no new pipes from other sockets (inproc)
    //  will be initiated.
    unregister_endpoints (this);

    //  Continue the termination process immediately.
    own_t::process_term (linger_);
}

void zmq::socket_base_t::process_destroy ()
{
    destroyed = true;
}

int zmq::socket_base_t::xsetsockopt (int option_, const void *optval_,
    size_t optvallen_)
{
    errno = EINVAL;
    return -1;
}

bool zmq::socket_base_t::xhas_out ()
{
    return false;
}

int zmq::socket_base_t::xsend (zmq_msg_t *msg_, int options_)
{
    errno = ENOTSUP;
    return -1;
}

bool zmq::socket_base_t::xhas_in ()
{
    return false;
}

int zmq::socket_base_t::xrecv (zmq_msg_t *msg_, int options_)
{
    errno = ENOTSUP;
    return -1;
}
<|MERGE_RESOLUTION|>--- conflicted
+++ resolved
@@ -523,12 +523,7 @@
     while (rc != 0) {
         if (errno != EAGAIN)
             return -1;
-<<<<<<< HEAD
-        if (unlikely (process_commands (true, false) != 0))
-=======
-        if (unlikely (!app_thread->process_commands (block, false))) {
-            errno = ETERM;
->>>>>>> f7123de9
+        if (unlikely (process_commands (block, false) != 0))
             return -1;
         rc = xrecv (msg_, flags_);
         ticks = 0;
